--- conflicted
+++ resolved
@@ -1,196 +1,9 @@
 ## Samson
 
-<<<<<<< HEAD
 This is Zendesk's version of Samson that we run at https://samson.zende.sk
-=======
-[![Build Status](https://travis-ci.org/zendesk/samson.svg?branch=master)](https://travis-ci.org/zendesk/samson)
-
-### What?
-
-A web interface for deployments.
-
-**View the current status of all your projects:**
-
-![](http://f.cl.ly/items/3n0f0m3j2Q242Y1k311O/Samson.png)
-
-**Allow anyone to watch deploys as they happen:**
-
-![](http://cl.ly/image/1m0Q1k2r1M32/Master_deploy__succeeded_.png)
-
-**View all recent deploys across all projects:**
-
-![](http://cl.ly/image/270l1e3s2e1p/Samson.png)
-
-### How?
-
-Samson works by ensuring a git repository for a project is up-to-date, and then executes the commands associated with a stage. If you want to find out exactly what's going on, have a read through [JobExecution](app/models/job_execution.rb).
-
-Streaming is done through a [controller](app/controllers/streams_controller.rb) that uses [server-sent events](https://en.wikipedia.org/wiki/Server-sent_events) to display to the client.
-
-#### Requirements
-
-* MySQL, Postgresql, or SQLite
-* Memcache
-* Ruby (currently 2.1.1)
-
-#### Config
-
-Run the bootstrap script to create an initial set of config files.
-
-```bash
-script/bootstrap
-```
-
-Edit the .env file, providing at least the following mandatory values.
-
-##### General app (mandatory)
-
-*SECRET_TOKEN* for Rails, generated during script/bootstrap.
-
-##### General app (optional)
-
-*DEFAULT_URL* absolute url to samson (used by the mailer), e.g. http://localhost:9080
-
-##### GitHub token (mandatory)
-
-*GITHUB_TOKEN*
-
-This is a personal access token that Samson uses to access project repositories, commits, files and pull requests.
-
-* Navigate to [https://github.com/settings/applications](https://github.com/settings/applications) and generate a new token
-* Choose scope including repo, read:org, user and then generate the token
-* You should now have a personal access token to populate the .env file with
-
-##### GitHub OAuth (mandatory)
-
-*GITHUB_CLIENT_ID* and *GITHUB_SECRET*
-
-* Navigate to [https://github.com/settings/applications](https://github.com/settings/applications) and register a new Github application
-* Set the Homepage URL to http://localhost:9080
-* Set the Authorization callback URL to http://localhost:9080/auth/github/callback
-* You should now have Client ID and Client Secret values to populate the .env file with
-
-##### GitHub organisation and teams (optional)
-
-Samson can use an organisation's teams to provide default roles to users authenticating with GitHub.
-
-*GITHUB_ORGANIZATION* name of the organisation to read teams from, e.g. zendesk
-
-*GITHUB_ADMIN_TEAM* members of this team automatically become Samson admins, e.g. owners
-
-*GITHUB_DEPLOY_TEAM* members of this team automatically become Samson deployers, e.g. deployers
-
-##### GitHub URLs (optional)
-
-Samson can use custom GitHub endpoints if, for example, you are using GitHub enterprise.
-
-*GITHUB_WEB_URL* used for GitHub interface links, e.g. compare screens, OAuth authorization
-
-*GITHUB_API_URL* used for GitHub API access
-
-##### Google OAuth (optional)
-
-*GOOGLE_CLIENT_ID* and *GOOGLE_CLIENT_SECRET*
-
-* Navigate to https://console.developers.google.com/project and create a new project
-* Enter a name and a unique project id
-* Once the project is provisioned, click APIs & auth
-* Turn on Contacts API and Google+ API (they are needed by Samson to get email and avatar)
-* Click the Credentials link and then create a new Client ID
-* Set the Authorized JavaScript Origins to http://localhost:9080
-* Set the Authorized Redirect URI to http://localhost:9080/auth/google/callback
-* Create the Client ID
-* You should now have Client ID and Client secret values to populate the .env file with
-
-##### New Relic integration (optional)
-
-*NEWRELIC_API_KEY*
-
-You may fill in using the instructions below if you would
-like a dynamic chart of response time and throughput during deploys.
-[https://docs.newrelic.com/docs/features/getting-started-with-the-new-relic-rest-api#setup](https://docs.newrelic.com/docs/features/getting-started-with-the-new-relic-rest-api#setup)
-
-#### To run
-
-```bash
-bundle exec puma -C config/puma.rb
-```
-
-The website runs at [http://localhost:9080/](http://localhost:9080) by default.
-
-#### User roles
-
-Role | Description
---- | ---
-Viewer | Can view all deploys.
-Deployer | Viewer + ability to deploy projects.
-Admin | Deployer + can setup and configure projects.
-Super Admin | Admin + management of user roles.
-
-The first user that logs into Samson will automatically become a super admin.
-
-#### CI support
-
-Samson can be integrated with CI services through webhooks.
-You can find a link to webhook on every project page.
-There are links on webhook pages that you will want to add to your project
-settings on your CI service.
-Set up your webhooks and the deployment process can be automated.
-
-##### Process
-
--> Push to branch(e.g. master)
--> CI validation
--> CI makes webhook call
--> Samson receives webhook call
--> Samson checks if validation is passed
--> Deploy if passed / do nothing if failed
-
-##### Supported services
-
-* Travis
-    * You can add a webhook notification to the .travis.yml file per project
-* Semaphore
-    * Semaphore has webhook per project settings
-    * Add webhook link to your semaphore project
-* Tddium
-    * Tddium only has webhook per organisation setting
-    * However you can have multiple webhooks per organisation
-    * Add all webhooks to your organisation
-    * Samson will match url to see if the webhook call is for the correct project
-
-Skip a deploy:
-
-Add "[deploy skip]" to your commit message, and Samson will ignore the webhook
-from CI.
-
-##### Other
-
-* JIRA
-* Datadog
-* New Relic
-* Flowdock
-* Github
-
-#### Continuous Delivery & Releases
-
-In addition to automatically deploying passing commits to various stages, you
-can also create an automated continuous delivery pipeline. By setting a *release
-branch*, each new passing commit on that branch will cause a new release, with a
-automatically incrementing version number. The commit will be tagged with the
-version number, e.g. `v42`, and the release will appear in Samson.
-
-Any stage can be configured to automatically deploy new releases. For instance,
-you might want each new release to be deployed to your staging environment
-automatically.
-
-### Contributing
-
-Improvements are always welcome. Please follow these steps to contribute
->>>>>>> 048cdd5f
 
 Please refer to the public version for development configuration https://github.com/zendesk/samson/
 
 All PRs should go through the public repo.
 
-If you have changes in the public repo that you would like deployed, merge the upstream into a branch, then submit a PR.+If you have changes in the public repo that you would like deployed, merge the upstream into a branch, then submit a PR.
